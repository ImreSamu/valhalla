## Release Date: 2019-11-21 Valhalla 3.0.9
* **Bug Fix**
   * FIXED: Changed reachability computation to consider both directions of travel wrt candidate edges [#1965](https://github.com/valhalla/valhalla/pull/1965)
   * FIXED: toss ways where access=private and highway=service and service != driveway. [#1960](https://github.com/valhalla/valhalla/pull/1960)
   * FIXED: Fix search_cutoff check in loki correlate_node. [#2023](https://github.com/valhalla/valhalla/pull/2023)
   * FIXED: Computes notion of a deadend at runtime in bidirectional a-star which fixes no-route with a complicated u-turn. [#1982](https://github.com/valhalla/valhalla/issues/1982)
<<<<<<< HEAD
=======
   * FIXED: Fix a bug with heading filter at nodes. [#2058](https://github.com/valhalla/valhalla/pull/2058)
   * FIXED: Bug in map matching continuity checking such that continuity must only be in the forward direction. [#2029](https://github.com/valhalla/valhalla/pull/2029)
   * FIXED: Allow setting the time for map matching paths such that the time is used for speed lookup. [#2030](https://github.com/valhalla/valhalla/pull/2030)
   * FIXED: Don't use density factor for transition cost when user specified flag disables flow speeds. [#2048](https://github.com/valhalla/valhalla/pull/2048)
   * FIXED: Map matching trace_route output now allows for discontinuities in the match though multi match is not supported in valhalla route output. [#2049](https://github.com/valhalla/valhalla/pull/2049)
   * FIXED: Allows routes with no time specified to use time conditional edges and restrictions with a flag denoting as much [#2055](https://github.com/valhalla/valhalla/pull/2055)
   * FIXED: Fixed a bug with 'current' time type map matches. [#2060](https://github.com/valhalla/valhalla/pull/2060)
   * FIXED: Fixed a bug with time dependent expansion in which the expansion distance heuristic was not being used. [#2064](https://github.com/valhalla/valhalla/pull/2064)
>>>>>>> 38552c4e

* **Enhancement**
   * ADDED: Establish pinpoint test pattern [#1969](https://github.com/valhalla/valhalla/pull/1969)
   * ADDED: Suppress relative direction in ramp/exit instructions if it matches driving side of street [#1990](https://github.com/valhalla/valhalla/pull/1990)
   * ADDED: Added relative direction to the merge maneuver [#1989](https://github.com/valhalla/valhalla/pull/1989)
   * ADDED: Refactor costing to better handle multiple speed datasources [#2026](https://github.com/valhalla/valhalla/pull/2026)
   * ADDED: Better usability of curl for fetching tiles on the fly [#2026](https://github.com/valhalla/valhalla/pull/2026)
   * ADDED: LRU cache scheme for tile storage [#2026](https://github.com/valhalla/valhalla/pull/2026)
   * ADDED: GraphTile size check [#2026](https://github.com/valhalla/valhalla/pull/2026)
   * ADDED: Pick more sane values for highway and toll avoidance [#2026](https://github.com/valhalla/valhalla/pull/2026)
   * ADDED: Refactor adding predicted speed info to speed up process [#2026](https://github.com/valhalla/valhalla/pull/2026)
   * ADDED: Allow selecting speed data sources at request time [#2026](https://github.com/valhalla/valhalla/pull/2026)
   * ADDED: Allow disabling certain neighbors in connectivity map [#2026](https://github.com/valhalla/valhalla/pull/2026)
<<<<<<< HEAD
=======
   * ADDED: Allows routes with time-restricted edges if no time specified and notes restriction in response [#1992](https://github.com/valhalla/valhalla/issues/1992)
   * ADDED: Runtime deadend detection to timedependent a-star. [#2059](https://github.com/valhalla/valhalla/pull/2059)
>>>>>>> 38552c4e

## Release Date: 2019-09-06 Valhalla 3.0.8
* **Bug Fix**
   * FIXED: Added logic to detect if user is to merge to the left or right [#1892](https://github.com/valhalla/valhalla/pull/1892)
   * FIXED: Overriding the destination_only flag when reclassifying ferries; Also penalizing ferries with a 5 min. penalty in the cost to allow us to avoid destination_only the majority of the time except when it is necessary. [#1895](https://github.com/valhalla/valhalla/pull/1905)
   * FIXED: Suppress forks at motorway junctions and intersecting service roads [#1909](https://github.com/valhalla/valhalla/pull/1909)
   * FIXED: Enhanced fork assignment logic [#1912](https://github.com/valhalla/valhalla/pull/1912)
   * FIXED: Added logic to fall back to return country poly if no state and updated lua for Metro Manila and Ireland [#1910](https://github.com/valhalla/valhalla/pull/1910)
   * FIXED: Added missing motorway fork instruction [#1914](https://github.com/valhalla/valhalla/pull/1914)
   * FIXED: Use begin street name for osrm compat mode [#1916](https://github.com/valhalla/valhalla/pull/1916)
   * FIXED: Added logic to fix missing highway cardinal directions in the US [#1917](https://github.com/valhalla/valhalla/pull/1917)
   * FIXED: Handle forward traversable significant road class intersecting edges [#1928](https://github.com/valhalla/valhalla/pull/1928)
   * FIXED: Fixed bug with shape trimming that impacted Uturns at Via locations. [#1935](https://github.com/valhalla/valhalla/pull/1935)
   * FIXED: Dive bomb updates.  Updated default speeds for urban areas based on roadclass for the enhancer.  Also, updated default speeds based on roadclass in lua.  Fixed an issue where we were subtracting 1 from uint32_t when 0 for stop impact.  Updated reclassify link logic to allow residential roads to be added to the tree, but we only downgrade the links to tertiary.  Updated TransitionCost functions to add 1.5 to the turncost when transitioning from a ramp to a non ramp and vice versa.  Also, added 0.5f to the turncost if the edge is a roundabout. [#1931](https://github.com/valhalla/valhalla/pull/1931)

* **Enhancement**
   * ADDED: Caching url fetched tiles to disk [#1887](https://github.com/valhalla/valhalla/pull/1887)
   * ADDED: filesystem::remove_all [#1887](https://github.com/valhalla/valhalla/pull/1887)
   * ADDED: Minimum enclosing bounding box tool [#1887](https://github.com/valhalla/valhalla/pull/1887)
   * ADDED: Use constrained flow speeds in bidirectional_astar.cc [#1907](https://github.com/valhalla/valhalla/pull/1907)
   * ADDED: Bike Share Stations are now in the graph which should set us up to do multimodal walk/bike scenarios [#1852](https://github.com/valhalla/valhalla/pull/1852)

## Release Date: 2019-7-18 Valhalla 3.0.7
* **Bug Fix**
   * FIXED: Fix pedestrian fork [#1886](https://github.com/valhalla/valhalla/pull/1886)

## Release Date: 2019-7-15 Valhalla 3.0.6
* **Bug Fix**
   * FIXED: Admin name changes. [#1853](https://github.com/valhalla/valhalla/pull/1853) Ref: [#1854](https://github.com/valhalla/valhalla/issues/1854)
   * FIXED: valhalla_add_predicted_traffic was overcommitted while gathering stats. Added a clear. [#1857](https://github.com/valhalla/valhalla/pull/1857)
   * FIXED: regression in map matching when moving to valhalla v3.0.0 [#1863](https://github.com/valhalla/valhalla/pull/1863)
   * FIXED: last step shape in osrm serializer should be 2 of the same point [#1867](https://github.com/valhalla/valhalla/pull/1867)
   * FIXED: Shape trimming at the beginning and ending of the route to not be degenerate [#1876](https://github.com/valhalla/valhalla/pull/1876)
   * FIXED: Duplicate waypoints in osrm serializer [#1880](https://github.com/valhalla/valhalla/pull/1880)
   * FIXED: Updates for heading precision [#1881](https://github.com/valhalla/valhalla/pull/1881)
   * FIXED: Map matching allowed untraversable edges at start of route [#1884](https://github.com/valhalla/valhalla/pull/1884)

* **Enhancement**
   * ADDED: Use the same protobuf object the entire way through the request process [#1837](https://github.com/valhalla/valhalla/pull/1837)
   * ADDED: Enhanced turn lane processing [#1859](https://github.com/valhalla/valhalla/pull/1859)
   * ADDED: Add global_synchronized_cache in valhalla_build_config [#1851](https://github.com/valhalla/valhalla/pull/1851)

## Release Date: 2019-06-04 Valhalla 3.0.5
* **Bug Fix**
   * FIXED: Protect against unnamed rotaries and routes that end in roundabouts not turning off rotary logic [#1840](https://github.com/valhalla/valhalla/pull/1840)

* **Enhancement**
   * ADDED: Add turn lane info at maneuver point [#1830](https://github.com/valhalla/valhalla/pull/1830)

## Release Date: 2019-05-31 Valhalla 3.0.4
* **Bug Fix**
   * FIXED: Improved logic to decide between bear vs. continue [#1798](https://github.com/valhalla/valhalla/pull/1798)
   * FIXED: Bicycle costing allows use of roads with all surface values, but with a penalty based on bicycle type. However, the edge filter totally disallows bad surfaces for some bicycle types, creating situations where reroutes fail if a rider uses a road with a poor surface. [#1800](https://github.com/valhalla/valhalla/pull/1800)
   * FIXED: Moved complex restrictions building to before validate. [#1805](https://github.com/valhalla/valhalla/pull/1805)
   * FIXED: Fix bicycle edge filter whan avoid_bad_surfaces = 1.0 [#1806](https://github.com/valhalla/valhalla/pull/1806)
   * FIXED: Replace the EnhancedTripPath class inheritance with aggregation [#1807](https://github.com/valhalla/valhalla/pull/1807)
   * FIXED: Replace the old timezone shape zip file every time valhalla_build_timezones is ran [#1817](https://github.com/valhalla/valhalla/pull/1817)
   * FIXED: Don't use island snapped edge candidates (from disconnected components or low reach edges) when we rejected other high reachability edges that were closer [#1835](https://github.com/valhalla/valhalla/pull/1835)

## Release Date: 2019-05-08 Valhalla 3.0.3
* **Bug Fix**
   * FIXED: Fixed a rare loop condition in route matcher (edge walking to match a trace).
   * FIXED: Fixed VACUUM ANALYZE syntax issue.  [#1704](https://github.com/valhalla/valhalla/pull/1704)
   * FIXED: Fixed the osrm maneuver type when a maneuver has the to_stay_on attribute set.  [#1714](https://github.com/valhalla/valhalla/pull/1714)
   * FIXED: Fixed osrm compatibility mode attributes.  [#1716](https://github.com/valhalla/valhalla/pull/1716)
   * FIXED: Fixed rotary/roundabout issues in Valhalla OSRM compatibility.  [#1727](https://github.com/valhalla/valhalla/pull/1727)
   * FIXED: Fixed the destinations assignment for exit names in OSRM compatibility mode. [#1732](https://github.com/valhalla/valhalla/pull/1732)
   * FIXED: Enhance merge maneuver type assignment. [#1735](https://github.com/valhalla/valhalla/pull/1735)
   * FIXED: Fixed fork assignments and on ramps for OSRM compatibility mode. [#1738](https://github.com/valhalla/valhalla/pull/1738)
   * FIXED: Fixed cardinal direction on reference names when forward/backward tag is present on relations. Fixes singly digitized roads with opposing directional modifiers. [#1741](https://github.com/valhalla/valhalla/pull/1741)
   * FIXED: Fixed fork assignment and narrative logic when a highway ends and splits into multiple ramps. [#1742](https://github.com/valhalla/valhalla/pull/1742)
   * FIXED: Do not use any avoid edges as origin or destination of a route, matrix, or isochrone. [#1745](https://github.com/valhalla/valhalla/pull/1745)
   * FIXED: Add leg summary and remove unused hint attribute for OSRM compatibility mode. [#1753](https://github.com/valhalla/valhalla/pull/1753)
   * FIXED: Improvements for pedestrian forks, pedestrian roundabouts, and continue maneuvers. [#1768](https://github.com/valhalla/valhalla/pull/1768)
   * FIXED: Added simplified overview for OSRM response and added use_toll logic back to truck costing. [#1765](https://github.com/valhalla/valhalla/pull/1765)
   * FIXED: temp fix for location distance bug [#1774](https://github.com/valhalla/valhalla/pull/1774)
   * FIXED: Fix pedestrian routes using walkway_factor [#1780](https://github.com/valhalla/valhalla/pull/1780)
   * FIXED: Update the begin and end heading of short edges based on use [#1783](https://github.com/valhalla/valhalla/pull/1783)
   * FIXED: GraphReader::AreEdgesConnected update.  If transition count == 0 return false and do not call transition function. [#1786](https://github.com/valhalla/valhalla/pull/1786)
   * FIXED: Only edge candidates that were used in the path are send to serializer: [1788](https://github.com/valhalla/valhalla/pull/1788)
   * FIXED: Added logic to prevent the removal of a destination maneuver when ending on an internal edge [#1792](https://github.com/valhalla/valhalla/pull/1792)
   * FIXED: Fixed instructions when starting on an internal edge [#1796](https://github.com/valhalla/valhalla/pull/1796)

* **Enhancement**
   * Add the ability to run valhalla_build_tiles in stages. Specify the begin_stage and end_stage as command line options. Also cleans up temporary files as the last stage in the pipeline.
   * Add `remove` to `filesystem` namespace. [#1752](https://github.com/valhalla/valhalla/pull/1752)
   * Add TaxiCost into auto costing options.
   * Add `preferred_side` to allow per-location filtering of edges based on the side of the road the location is on and the driving side for that locale.
   * Slightly decreased the internal side-walk factor to .90f to favor roads with attached sidewalks. This impacts roads that have added sidewalk:left, sidewalk:right or sidewalk:both OSM tags (these become attributes on each directedEdge). The user can then avoid/penalize dedicated sidewalks and walkways, when they increase the walkway_factor. Since we slightly decreased the sidewalk_factor internally and only favor sidewalks if use is tagged as sidewalk_left or sidewalk_right, we should tend to route on roads with attached sidewalks rather than separate/dedicated sidewalks, allowing for more road names to be called out since these are labeled more.
   * Add `via` and `break_through` location types [#1737](https://github.com/valhalla/valhalla/pull/1737)
   * Add `street_side_tolerance` and `search_cutoff` to input `location` [#1777](https://github.com/valhalla/valhalla/pull/1777)
   * Return the Valhalla error `Path distance exceeds the max distance limit` for OSRM responses when the route is greater than the service limits. [#1781](https://github.com/valhalla/valhalla/pull/1781)

## Release Date: 2019-01-14 Valhalla 3.0.2
* **Bug Fix**
   * FIXED: Transit update - fix dow and exception when after midnight trips are normalized [#1682](https://github.com/valhalla/valhalla/pull/1682)
   * FIXED: valhalla_convert_transit segfault - GraphTileBuilder has null GraphTileHeader [#1683](https://github.com/valhalla/valhalla/issues/1683)
   * FIXED: Fix crash for trace_route with osrm serialization. Was passing shape rather than locations to the waypoint method.
   * FIXED: Properly set driving_side based on data set in TripPath.
   * FIXED: A bad bicycle route exposed an issue with bidirectional A* when the origin and destination edges are connected. Use A* in these cases to avoid requiring a high cost threshold in BD A*.
   * FIXED: x86 and x64 data compatibility was fixed as the structures weren't aligned.
   * FIXED: x86 tests were failing due mostly to floating point issues and the aforementioned structure misalignment.
* **Enhancement**
   * Add a durations list (delta time between each pair of trace points), a begin_time and a use_timestamp flag to trace_route requests. This allows using the input trace timestamps or durations plus the begin_time to compute elapsed time at each edge in the matched path (rather than using costing methods).
   * Add support for polyline5 encoding for OSRM formatted output.
* **Note**
   * Isochrones and openlr are both noted as not working with release builds for x86 (32bit) platforms. We'll look at getting this fixed in a future release

## Release Date: 2018-11-21 Valhalla 3.0.1
* **Bug Fix**
   * FIXED: Fixed a rare, but serious bug with bicycle costing. ferry_factor_ in bicycle costing shadowed the data member in the base dynamic cost class, leading to an unitialized variable. Occasionally, this would lead to negative costs which caused failures. [#1663](https://github.com/valhalla/valhalla/pull/1663)
   * FIXED: Fixed use of units in OSRM compatibility mode. [#1662](https://github.com/valhalla/valhalla/pull/1662)

## Release Date: 2018-11-21 Valhalla 3.0.0
* **NOTE**
   * This release changes the Valhalla graph tile formats. Tile data is incompatible with Valhalla 2.x builds, and code for 3.x is incompatible with data built for Valahalla 2.x versions. Valhalla tile sizes are slightly smaller (for datasets using elevation information the size savings is over 10%). In addition, there is increased flexibility for creating different variants of tiles to support different applications (e.g. bicycle only, or driving only).
* **Enhancement**
   * Remove the use of DirectedEdge for transitions between nodes on different hierarchy levels. A new structure, NodeTransition, is now used to transition to nodes on different hierarchy level. This saves space since only the end node GraphId is needed for the transitions (and DirectedEdge is a large data structure).
   * Change the NodeInfo lat,lon to use an offset from the tile base lat,lon. This potentially allows higher precision than using float, but more importantly saves space and allows support for NodeTransitions as well as spare for future growth.
   * Remove the EdgeElevation structure and max grade information into DirectedEdge and mean elevation into EdgeInfo. This saves space.
   * Reduce wayid to 32 bits. This allows sufficient growth when using OpenStreetMap data and frees space in EdgeInfo (allows moving speed limit and mean elevation from other structures).
   * Move name consistency from NodeInfo to DirectedEdge. This allows a more efficient lookup of name consistency.
   * Update all path algorithms to use NodeTransition logic rather than special DirectedEdge transition types. This simplifies PathAlgorithms slightly and removes some conditional logic.
   * Add an optional GraphFilter stage to tile building pipeline. This allows removal of edges and nodes based on access. This allows bicycle only, pedestrian only, or driving only datasets (or combinations) to be created - allowing smaller datasets for special purpose applications.
* **Deprecate**
   * Valhalla 3.0 removes support for OSMLR.

## Release Date: 2018-11-20 Valhalla 2.7.2
* **Enhancement**
   * UPDATED: Added a configuration variable for max_timedep_distance. This is used in selecting the path algorithm and provides the maximum distance between locations when choosing a time dependent path algorithm (other than multi modal). Above this distance, bidirectional A* is used with no time dependencies.
   * UPDATED: Remove transition edges from priority queue in Multimodal methods.
   * UPDATED: Fully implement street names and exit signs with ability to identify route numbers. [#1635](https://github.com/valhalla/valhalla/pull/1635)
* **Bug Fix**
   * FIXED: A timed-turned restriction should not be applied when a non-timed route is executed.  [#1615](https://github.com/valhalla/valhalla/pull/1615)
   * FIXED: Changed unordered_map to unordered_multimap for polys. Poly map can contain the same key but different multi-polygons. For example, islands for a country or timezone polygons for a country.
   * FIXED: Fixed timezone db issue where TZIDs did not exist in the Howard Hinnant date time db that is used in the date_time class for tz indexes.  Added logic to create aliases for TZIDs based on https://en.wikipedia.org/wiki/List_of_tz_database_time_zones
   * FIXED: Fixed the ramp turn modifiers for osrm compat [#1569](https://github.com/valhalla/valhalla/pull/1569)
   * FIXED: Fixed the step geometry when using the osrm compat mode [#1571](https://github.com/valhalla/valhalla/pull/1571)
   * FIXED: Fixed a data creation bug causing issues with A* routes ending on loops. [#1576](https://github.com/valhalla/valhalla/pull/1576)
   * FIXED: Fixed an issue with a bad route where destination only was present. Was due to thresholds in bidirectional A*. Changed threshold to be cost based rather than number of iterations). [#1586](https://github.com/valhalla/valhalla/pull/1586)
   * FIXED: Fixed an issue with destination only (private) roads being used in bicycle routes. Centralized some "base" transition cost logic in the base DynamicCost class. [#1587](https://github.com/valhalla/valhalla/pull/1587)
   * FIXED: Remove extraneous ramp maneuvers [#1657](https://github.com/valhalla/valhalla/pull/1657)

## Release Date: 2018-10-02 Valhalla 2.7.1
* **Enhancement**
   * UPDATED: Added date time support to forward and reverse isochrones. Add speed lookup (predicted speeds and/or free-flow or constrained flow speed) if date_time is present.
   * UPDATED: Add timezone checks to multimodal routes and isochrones (updates localtime if the path crosses into a timezone different than the start location).
* **Data Producer Update**
   * UPDATED: Removed boost date time support from transit.  Now using the Howard Hinnant date library.
* **Bug Fix**
   * FIXED: Fixed a bug with shortcuts that leads to inconsistent routes depending on whether shortcuts are taken, different origins can lead to different paths near the destination. This fix also improves performance on long routes and matrices.
   * FIXED: We were getting inconsistent results between departing at current date/time vs entering the current date/time.  This issue is due to the fact that the iso_date_time function returns the full iso date_time with the timezone offset (e.g., 2018-09-27T10:23-07:00 vs 2018-09-27T10:23). When we refactored the date_time code to use the new Howard Hinnant date library, we introduced this bug.
   * FIXED: Increased the threshold in CostMatrix to address null time and distance values occuring for truck costing with locations near the max distance.

## Release Date: 2018-09-13 Valhalla 2.7.0
* **Enhancement**
   * UPDATED: Refactor to use the pbf options instead of the ptree config [#1428](https://github.com/valhalla/valhalla/pull/1428) This completes [1357](https://github.com/valhalla/valhalla/issues/1357)
   * UPDATED: Removed the boost/date_time dependency from baldr and odin. We added the Howard Hinnant date and time library as a submodule. [#1494](https://github.com/valhalla/valhalla/pull/1494)
   * UPDATED: Fixed 'Drvie' typo [#1505](https://github.com/valhalla/valhalla/pull/1505) This completes [1504](https://github.com/valhalla/valhalla/issues/1504)
   * UPDATED: Optimizations of GetSpeed for predicted speeds [1490](https://github.com/valhalla/valhalla/issues/1490)
   * UPDATED: Isotile optimizations
   * UPDATED: Added stats to predictive traffic logging
   * UPDATED: resample_polyline - Breaks the polyline into equal length segments at a sample distance near the resolution. Break out of the loop through polyline points once we reach the specified number of samplesthen append the last
polyline point.
   * UPDATED: added android logging and uses a shared graph reader
   * UPDATED: Do not run a second pass on long pedestrian routes that include a ferry (but succeed on first pass). This is a performance fix. Long pedestrian routes with A star factor based on ferry speed end up being very inefficient.
* **Bug Fix**
   * FIXED: A* destination only
   * FIXED: Fixed through locations weren't honored [#1449](https://github.com/valhalla/valhalla/pull/1449)


## Release Date: 2018-08-02 Valhalla 3.0.0-rc.4
* **Node Bindings**
   * UPDATED: add some worker pool handling
   [#1467](https://github.com/valhalla/valhalla/pull/1467)

## Release Date: 2018-08-02 Valhalla 3.0.0-rc.3
* **Node Bindings**
   * UPDATED: replaced N-API with node-addon-api wrapper and made the actor
   functions asynchronous
   [#1457](https://github.com/valhalla/valhalla/pull/1457)

## Release Date: 2018-07-24 Valhalla 3.0.0-rc.2
* **Node Bindings**
   * FIXED: turn on the autocleanup functionality for the actor object.
   [#1439](https://github.com/valhalla/valhalla/pull/1439)

## Release Date: 2018-07-16 Valhalla 3.0.0-rc.1
* **Enhancement**
   * ADDED: exposed the rest of the actions to the node bindings and added tests. [#1415](https://github.com/valhalla/valhalla/pull/1415)

## Release Date: 2018-07-12 Valhalla 3.0.0-alpha.1
**NOTE**: There was already a small package named `valhalla` on the npm registry, only published up to version 0.0.3. The team at npm has transferred the package to us, but would like us to publish something to it ASAP to prove our stake in it. Though the bindings do not have all of the actor functionality exposed yet (just route), we are going to publish an alpha release of 3.0.0 to get something up on npm.
* **Infrastructure**:
   * ADDED: add in time dependent algorithms if the distance between locations is less than 500km.
   * ADDED: TurnLanes to indicate turning lanes at the end of a directed edge.
   * ADDED: Added PredictedSpeeds to Valhalla tiles and logic to compute speed based on predictive speed profiles.
* **Data Producer Update**
   * ADDED: is_route_num flag was added to Sign records. Set this to true if the exit sign comes from a route number/ref.
   * CHANGED: Lower speeds on driveways, drive-thru, and parking aisle. Set destination only flag for drive thru use.
   * ADDED: Initial implementation of turn lanes.
  **Bug Fix**
   * CHANGED: Fix destination only penalty for A* and time dependent cases.
   * CHANGED: Use the distance from GetOffsetForHeading, based on road classification and road use (e.g. ramp, turn channel, etc.), within tangent_angle function.
* **Map Matching**
   * FIXED: Fixed trace_route edge_walk server abort [#1365](https://github.com/valhalla/valhalla/pull/1365)
* **Enhancement**
   * ADDED: Added post process for updating free and constrained speeds in the directed edges.
   * UPDATED: Parse the json request once and store in a protocol buffer to pass along the pipeline. This completed the first portion of [1357](https://github.com/valhalla/valhalla/issues/1357)
   * UPDATED: Changed the shape_match attribute from a string to an enum. Fixes [1376](https://github.com/valhalla/valhalla/issues/1376)
   * ADDED: Node bindings for route [#1341](https://github.com/valhalla/valhalla/pull/1341)
   * UPDATED: Use a non-linear use_highways factor (to more heavily penalize highways as use_highways approaches 0).

## Release Date: 2018-07-15 Valhalla 2.6.3
* **API**:
   * FIXED: Use a non-linear use_highways factor (to more heavily penalize highways as use_highways approaches 0).
   * FIXED: Fixed the highway_factor when use_highways < 0.5.
   * ENHANCEMENT: Added logic to modulate the surface factor based on use_trails.
   * ADDED: New customer test requests for motorcycle costing.

## Release Date: 2018-06-28 Valhalla 2.6.2
* **Data Producer Update**
   * FIXED: Complex restriction sorting bug.  Check of has_dt in ComplexRestrictionBuilder::operator==.
* **API**:
   * FIXED: Fixed CostFactory convenience method that registers costing models
   * ADDED: Added use_tolls into motorcycle costing options

## Release Date: 2018-05-28 Valhalla 2.6.0
* **Infrastructure**:
   * CHANGED: Update cmake buildsystem to replace autoconf [#1272](https://github.com/valhalla/valhalla/pull/1272)
* **API**:
   * CHANGED: Move `trace_options` parsing to map matcher factory [#1260](https://github.com/valhalla/valhalla/pull/1260)
   * ADDED: New costing method for AutoDataFix [#1283](https://github.com/valhalla/valhalla/pull/1283)

## Release Date: 2018-05-21 Valhalla 2.5.0
* **Infrastructure**
   * ADDED: Add code formatting and linting.
* **API**
   * ADDED: Added new motorcycle costing, motorcycle access flag in data and use_trails option.
* **Routing**
   * ADDED: Add time dependnet forward and reverse A* methods.
   * FIXED: Increase minimum threshold for driving routes in bidirectional A* (fixes some instances of bad paths).
* **Data Producer Update**
   * CHANGED: Updates to properly handle cycleway crossings.
   * CHANGED: Conditionally include driveways that are private.
   * ADDED: Added logic to set motorcycle access.  This includes lua, country access, and user access flags for motorcycles.

## Release Date: 2018-04-11 Valhalla 2.4.9
* **Enhancement**
   * Added European Portuguese localization for Valhalla
   * Updates to EdgeStatus to improve performance. Use an unordered_map of tile Id and allocate an array for each edge in the tile. This allows using pointers to access status for sequential edges. This improves performance by 50% or so.
   * A couple of bicycle costing updates to improve route quality: avoid roads marked as part of a truck network, to remove the density penalty for transition costs.
   * When optimal matrix type is selected, now use CostMatrix for source to target pedestrian and bicycle matrix calls when both counts are above some threshold. This improves performance in general and lessens some long running requests.
*  **Data Producer Update**
   * Added logic to protect against setting a speed of 0 for ferries.

## Release Date: 2018-03-27 Valhalla 2.4.8
* **Enhancement**
   * Updates for Italian verbal translations
   * Optionally remove driveways at graph creation time
   * Optionally disable candidate edge penalty in path finding
   * OSRM compatible route, matrix and map matching response generation
   * Minimal Windows build compatibility
   * Refactoring to use PBF as the IPC mechanism for all objects
   * Improvements to internal intersection marking to reduce false positives
* **Bug Fix**
   * Cap candidate edge penalty in path finding to reduce excessive expansion
   * Fix trivial paths at deadends

## Release Date: 2018-02-08 Valhalla 2.4.7
* **Enhancement**
   * Speed up building tiles from small OSM imports by using boost directory iterator rather than going through all possible tiles and testing each if the file exists.
* **Bug Fix**
   * Protect against overflow in string to float conversion inside OSM parsing.

## Release Date: 2018-01-26 Valhalla 2.4.6
* **Enhancement**
   * Elevation library will lazy load RAW formatted sources

## Release Date: 2018-01-24 Valhalla 2.4.5
* **Enhancement**
   * Elevation packing utility can unpack lz4hc now
* **Bug Fix**
   * Fixed broken darwin builds

## Release Date: 2018-01-23 Valhalla 2.4.4
* **Enhancement**
   * Elevation service speed improvments and the ability to serve lz4hc compressed data
   * Basic support for downloading routing tiles on demand
   * Deprecated `valhalla_route_service`, now all services (including elevation) are found under `valhalla_service`

## Release Date: 2017-12-11 Valhalla 2.4.3
* **Enhancement**
   * Remove union from GraphId speeds up some platforms
   * Use SAC scale in pedestrian costing
   * Expanded python bindings to include all actions (route, matrix, isochrone, etc)
* **Bug Fix**
   * French translation typo fixes
*  **Data Producer Update**
   * Handling shapes that intersect the poles when binning
   * Handling when transit shapes are less than 2 points

## Release Date: 2017-11-09 Valhalla 2.4.1
*  **Data Producer Update**
   * Added kMopedAccess to modes for complex restrictions.  Remove the kMopedAccess when auto access is removed.  Also, add the kMopedAccess when an auto restriction is found.

## Release Date: 2017-11-08 Valhalla 2.4.0
*  **Data Producer Update**
   * Added logic to support restriction = x with a the except tag.  We apply the restriction to everything except for modes in the except tag.
   * Added logic to support railway_service and coach_service in transit.
* **Bug Fix**
  * Return proper edge_walk path for requested shape_match=walk_or_snap
  * Skip invalid stateid for Top-K requests

## Release Date: 2017-11-07 Valhalla 2.3.9
* **Enhancement**
  * Top-K map matched path generation now only returns unique paths and does so with fewer iterations
  * Navigator call outs for both imperial and metric units
  * The surface types allowed for a given bike route can now be controlled via a request parameter `avoid_bad_surfaces`
  * Improved support for motorscooter costing via surface types, road classification and vehicle specific tagging
* **Bug Fix**
  * Connectivity maps now include information about transit tiles
  * Lane counts for singly digitized roads are now correct for a given directed edge
  * Edge merging code for assigning osmlr segments is now robust to partial tile sets
  * Fix matrix path finding to allow transitioning down to lower levels when appropriate. In particular, do not supersede shortcut edges until no longer expanding on the next level.
  * Fix optimizer rotate location method. This fixes a bug where optimal ordering was bad for large location sets.
*  **Data Producer Update**
   * Duration tags are now used to properly set the speed of travel for a ferry routes

## Release Date: 2017-10-17 Valhalla 2.3.8
* **Bug Fix**
  * Fixed the roundabout exit count for bicycles when the roundabout is a road and not a cycleway
  * Enable a pedestrian path to remain on roundabout instead of getting off and back on
  * Fixed the penalization of candidate locations in the uni-directional A* algorithm (used for trivial paths)
*  **Data Producer Update**
   * Added logic to set bike forward and tag to true where kv["sac_scale"] == "hiking". All other values for sac_scale turn off bicycle access.  If sac_scale or mtb keys are found and a surface tag is not set we default to kPath.
   * Fixed a bug where surface=unpaved was being assigned Surface::kPavedSmooth.

## Release Date: 2017-9-11 Valhalla 2.3.7
* **Bug Fix**
  * Update bidirectional connections to handle cases where the connecting edge is one of the origin (or destination) edges and the cost is high. Fixes some pedestrian route issues that were reported.
*  **Data Producer Update**
   * Added support for motorroad tag (default and per country).
   * Update OSMLR segment association logic to fix issue where chunks wrote over leftover segments. Fix search along edges to include a radius so any nearby edges are also considered.

## Release Date: 2017-08-29 Valhalla 2.3.6
* **Bug Fix**
  * Pedestrian paths including ferries no longer cause circuitous routes
  * Fix a crash in map matching route finding where heading from shape was using a `nullptr` tile
  * Spanish language narrative corrections
  * Fix traffic segment matcher to always set the start time of a segment when its known
* **Enhancement**
  * Location correlation scoring improvements to avoid situations where less likely start or ending locations are selected

## Release Date: 2017-08-22 Valhalla 2.3.5
* **Bug Fix**
  * Clamp the edge score in thor. Extreme values were causing bad alloc crashes.
  * Fix multimodal isochrones. EdgeLabel refactor caused issues.
* **Data Producer Update**
  * Update lua logic to properly handle vehicle=no tags.

## Release Date: 2017-08-14 Valhalla 2.3.4
* **Bug Fix**
  * Enforce limits on maximum per point accuracy to avoid long running map matching computations

## Release Date: 2017-08-14 Valhalla 2.3.3
* **Bug Fix**
  * Maximum osm node reached now causes bitset to resize to accomodate when building tiles
  * Fix wrong side of street information and remove redundant node snapping
  * Fix path differences between services and `valhalla_run_route`
  * Fix map matching crash when interpolating duplicate input points
  * Fix unhandled exception when trace_route or trace_attributes when there are no continuous matches
* **Enhancement**
  * Folded Low-Stress Biking Code into the regular Bicycle code and removed the LowStressBicycleCost class. Now when making a query for bicycle routing, a value of 0 for use_hills and use_roads produces low-stress biking routes, while a value of 1 for both provides more intense professional bike routes.
  * Bike costing default values changed. use_roads and use_hills are now 0.25 by default instead of 0.5 and the default bike is now a hybrid bike instead of a road bike.
  * Added logic to use station hierarchy from transitland.  Osm and egress nodes are connected by transitconnections.  Egress and stations are connected by egressconnections.  Stations and platforms are connected by platformconnections.  This includes narrative updates for Odin as well.

## Release Date: 2017-07-31 Valhalla 2.3.2
* **Bug Fix**
  * Update to use oneway:psv if oneway:bus does not exist.
  * Fix out of bounds memory issue in DoubleBucketQueue.
  * Many things are now taken into consideration to determine which sides of the road have what cyclelanes, because they were not being parsed correctly before
  * Fixed issue where sometimes a "oneway:bicycle=no" tag on a two-way street would cause the road to become a oneway for bicycles
  * Fixed trace_attributes edge_walk cases where the start or end points in the shape are close to graph nodes (intersections)
  * Fixed 32bit architecture crashing for certain routes with non-deterministic placement of edges labels in bucketized queue datastructure
* **Enhancement**
  * Improve multi-modal routes by adjusting the pedestrian mode factor (routes use less walking in favor of public transit).
  * Added interface framework to support "top-k" paths within map-matching.
  * Created a base EdgeLabel class that contains all data needed within costing methods and supports the basic path algorithms (forward direction, A*, with accumulated path distance). Derive class for bidirectional algorithms (BDEdgeLabel) and for multimodal algorithms. Lowers memory use by combining some fields (using spare bits from GraphId).
  * Added elapsed time estimates to map-matching labels in preparation for using timestamps in map-matching.
  * Added parsing of various OSM tags: "bicycle=use_sidepath", "bicycle=dismount", "segregated=*", "shoulder=*", "cycleway:buffer=*", and several variations of these.
  * Both trace_route and trace_attributes will parse `time` and `accuracy` parameters when the shape is provided as unencoded
  * Map-matching will now use the time (in seconds) of each gps reading (if provided) to narrow the search space and avoid finding matches that are impossibly fast

## Release Date: 2017-07-10 Valhalla 2.3.0
* **Bug Fix**
  * Fixed a bug in traffic segment matcher where length was populated but had invalid times
* **Embedded Compilation**
  * Decoupled the service components from the rest of the worker objects so that the worker objects could be used in non http service contexts
   * Added an actor class which encapsulates the various worker objects and allows the various end points to be called /route /height etc. without needing to run a service
* **Low-Stress Bicycle**
  * Worked on creating a new low-stress biking option that focuses more on taking safer roads like cycle ways or residential roads than the standard bike costing option does.

## Release Date: 2017-06-26 Valhalla 2.2.9
* **Bug Fix**
  * Fix a bug introduced in 2.2.8 where map matching search extent was incorrect in longitude axis.

## Release Date: 2017-06-23 Valhalla 2.2.8
* **Bug Fix**
  * Traffic segment matcher (exposed through Python bindings) - fix cases where partial (or no) results could be returned when breaking out of loop in form_segments early.
* **Traffic Matching Update**
  * Traffic segment matcher - handle special cases when entering and exiting turn channels.
* **Guidance Improvements**
  * Added Swedish (se-SV) narrative file.

## Release Date: 2017-06-20 Valhalla 2.2.7
* **Bug Fixes**
  * Traffic segment matcher (exposed through Python bindings) makes use of accuracy per point in the input
  * Traffic segment matcher is robust to consecutive transition edges in matched path
* **Isochrone Changes**
  * Set up isochrone to be able to handle multi-location queries in the future
* **Data Producer Updates**
  * Fixes to valhalla_associate_segments to address threading issue.
  * Added support for restrictions that refers only to appropriate type of vehicle.
* **Navigator**
  * Added pre-alpha implementation that will perform guidance for mobile devices.
* **Map Matching Updates**
  * Added capability to customize match_options

## Release Date: 2017-06-12 Valhalla 2.2.6
* **Bug Fixes**
  * Fixed the begin shape index where an end_route_discontinuity exists
* **Guidance Improvements**
  * Updated Slovenian (sl-SI) narrative file.
* **Data Producer Updates**
  * Added support for per mode restrictions (e.g., restriction:&lt;type&gt;)  Saved these restrictions as "complex" restrictions which currently support per mode lookup (unlike simple restrictions which are assumed to apply to all driving modes).
* **Matrix Updates**
  * Increased max distance threshold for auto costing and other similar costings to 400 km instead of 200 km

## Release Date: 2017-06-05 Valhalla 2.2.5
* **Bug Fixes**
  * Fixed matched point edge_index by skipping transition edges.
  * Use double precision in meili grid traversal to fix some incorrect grid cases.
  * Update meili to use DoubleBucketQueue and GraphReader methods rather than internal methods.

## Release Date: 2017-05-17 Valhalla 2.2.4
* **Bug Fixes**
  * Fix isochrone bug where the default access mode was used - this rejected edges that should not have been rejected for cases than automobile.
  * Fix A* handling of edge costs for trivial routes. This fixed an issue with disconnected regions that projected to a single edge.
  * Fix TripPathBuilder crash if first edge is a transition edge (was occurring with map-matching in rare occasions).

## Release Date: 2017-05-15 Valhalla 2.2.3
* **Map Matching Improvement**
  * Return begin and end route discontinuities. Also, returns partial shape of edge at route discontinuity.
* **Isochrone Improvements**
  * Add logic to make sure the center location remains fixed at the center of a tile/grid in the isotile.
  * Add a default generalization factor that is based on the grid size. Users can still override this factor but the default behavior is improved.
  * Add ExpandForward and ExpandReverse methods as is done in bidirectional A*. This improves handling of transitions between hierarchy levels.
* **Graph Correlation Improvements**
  * Add options to control both radius and reachability per input location (with defaults) to control correlation of input locations to the graph in such a way as to avoid routing between disconnected regions and favor more likely paths.

## Release Date: 2017-05-08 Valhalla 2.2.0
* **Guidance Improvements**
  * Added Russian (ru-RU) narrative file.
  * Updated Slovenian (sl-SI) narrative file.
* **Data Producer Updates**
  * Assign destination sign info on bidirectional ramps.
  * Update ReclassifyLinks. Use a "link-tree" which is formed from the exit node and terminates at entrance nodes. Exit nodes are sorted by classification so motorway exits are done before trunks, etc. Updated the turn channel logic - now more consistently applies turn channel use.
  * Updated traffic segment associations to properly work with elevation and lane connectivity information (which is stored after the traffic association).

## Release Date: 2017-04-24 Valhalla 2.1.9
* **Elevation Update**
  * Created a new EdgeElevation structure which includes max upward and downward slope (moved from DirectedEdge) and mean elevation.
* **Routing Improvements**
  * Destination only fix when "nested" destination only areas cause a route failure. Allow destination only edges (with penalty) on 2nd pass.
  * Fix heading to properly use the partial edge shape rather than entire edge shape to determine heading at the begin and end locations.
  * Some cleanup and simplification of the bidirectional A* algorithm.
  * Some cleanup and simplification of TripPathBuilder.
  * Make TileHierarchy data and methods static and remove tile_dir from the tile hierarchy.
* **Map Matching Improvement**
  * Return matched points with trace attributes when using map_snap.
* **Data Producer Updates**
  * lua updates so that the chunnel will work again.

## Release Date: 2017-04-04 Valhalla 2.1.8
* **Map Matching Release**
  * Added max trace limits and out-of-bounds checks for customizable trace options

## Release Date: 2017-03-29 Valhalla 2.1.7
* **Map Matching Release**
  * Increased service limits for trace
* **Data Producer Updates**
  * Transit: Remove the dependency on using level 2 tiles for transit builder
* **Traffic Updates**
  * Segment matcher completely re-written to handle many complex issues when matching traces to OTSs
* **Service Improvement**
  * Bug Fix - relaxed rapidjson parsing to allow numeric type coercion
* **Routing Improvements**
  * Level the forward and reverse paths in bidirectional A * to account for distance approximation differences.
  * Add logic for Use==kPath to bicycle costing so that paths are favored (as are footways).

## Release Date: 2017-03-10 Valhalla 2.1.3
* **Guidance Improvement**
  * Corrections to Slovenian narrative language file
  **Routing Improvements**
  * Increased the pedestrian search radius from 25 to 50 within the meili configuration to reduce U-turns with map-matching
  * Added a max avoid location limit

## Release Date: 2017-02-22 Valhalla 2.1.0
* **Guidance Improvement**
  * Added ca-ES (Catalan) and sl-SI (Slovenian) narrative language files
* **Routing  Improvement**
  * Fix through location reverse ordering bug (introduced in 2.0.9) in output of route responses for depart_at routes
  * Fix edge_walking method to handle cases where more than 1 initial edge is found
* **Data Producer Updates**
  * Improved transit by processing frequency based schedules.
  * Updated graph validation to more aggressively check graph consistency on level 0 and level 1
  * Fix the EdgeInfo hash to not create duplicate edge info records when creating hierarchies

## Release Date: 2017-02-21 Valhalla 2.0.9
* **Guidance Improvement**
  * Improved Italian narrative by handling articulated prepositions
  * Properly calling out turn channel maneuver
* **Routing Improvement**
  * Improved path determination by increasing stop impact for link to link transitions at intersections
  * Fixed through location handling, now includes cost at throughs and properly uses heading
  * Added ability to adjust location heading tolerance
* **Traffic Updates**
  * Fixed segment matching json to properly return non-string values where apropriate
* **Data Producer Updates**
  * Process node:ref and way:junction_ref as a semicolon separated list for exit numbers
  * Removed duplicated interchange sign information when ways are split into edges
  * Use a sequence within HierarchyBuilder to lower memory requirements for planet / large data imports.
  * Add connecting OSM wayId to a transit stop within NodeInfo.
  * Lua update:  removed ways that were being added to the routing graph.
  * Transit:  Fixed an issue where add_service_day and remove_service_day was not using the tile creation date, but the service start date for transit.
  * Transit:  Added acceptance test logic.
  * Transit:  Added fallback option if the associated wayid is not found.  Use distance approximator to find the closest edge.
  * Transit:  Added URL encoding for one stop ids that contain diacriticals.  Also, added include_geometry=false for route requests.
* **Optimized Routing Update**
  * Added an original index to the location object in the optimized route response
* **Trace Route Improvement**
  * Updated find_start_node to fix "GraphTile NodeInfo index out of bounds" error

## Release Date: 2017-01-30 Valhalla 2.0.6
* **Guidance Improvement**
  * Italian phrases were updated
* **Routing Improvement**
  * Fixed an issue where date and time was returning an invalid ISO8601 time format for date_time values in positive UTC. + sign was missing.
  * Fixed an encoding issue that was discovered for tranist_fetcher.  We were not encoding onestop_ids or route_ids.  Also, added exclude_geometry=true for route API calls.
* **Data Producer Updates**
  * Added logic to grab a single feed in valhalla_build_transit.

## Release Date: 2017-01-04 Valhalla 2.0.3
* **Service Improvement**
  * Added support for interrupting requests. If the connection is closed, route computation and map-matching can be interrupted prior to completion.
* **Routing Improvement**
  * Ignore name inconsistency when entering a link to avoid double penalizing.
* **Data Producer Updates**
  * Fixed consistent name assignment for ramps and turn lanes which improved guidance.
  * Added a flag to directed edges indicating if the edge has names. This can potentially be used in costing methods.
  * Allow future use of spare GraphId bits within DirectedEdge.

## Release Date: 2016-12-13 Valhalla 2.0.2
* **Routing Improvement**
  * Added support for multi-way restrictions to matrix and isochrones.
  * Added HOV costing model.
  * Speed limit updates.   Added logic to save average speed separately from speed limits.
  * Added transit include and exclude logic to multimodal isochrone.
  * Fix some edge cases for trivial (single edge) paths.
  * Better treatment of destination access only when using bidirectional A*.
* **Performance Improvement**
  * Improved performance of the path algorithms by making many access methods inline.

## Release Date: 2016-11-28 Valhalla 2.0.1
* **Routing Improvement**
  * Preliminary support for multi-way restrictions
* **Issues Fixed**
  * Fixed tile incompatiblity between 64 and 32bit architectures
  * Fixed missing edges within tile edge search indexes
  * Fixed an issue where transit isochrone was cut off if we took transit that was greater than the max_seconds and other transit lines or buses were then not considered.

## Release Date: 2016-11-15 Valhalla 2.0

* **Tile Redesign**
  * Updated the graph tiles to store edges only on the hierarchy level they belong to. Prior to this, the highways were stored on all levels, they now exist only on the highway hierarchy. Similar changes were made for arterial level roads. This leads to about a 20% reduction in tile size.
  * The tile redesign required changes to the path generation algorithms. They must now transition freely beteeen levels, even for pedestrian and bicycle routes. To offset the extra transitions, the main algorithms were changed to expand nodes at each level that has directed edges, rather than adding the transition edges to the priority queue/adjacency list. This change helps performance. The hierarchy limits that are used to speed the computation of driving routes by utilizing the highway hierarchy were adjusted to work with the new path algorithms.
  * Some changes to costing were also required, for example pedestrian and bicycle routes skip shortcut edges.
  * Many tile data structures were altered to explicitly size different fields and make room for "spare" fields that will allow future growth. In addition, the tile itself has extra "spare" records that can be appended to the end of the tile and referenced from the tile header. This also will allow future growth without breaking backward compatibility.
* **Guidance Improvement**
  * Refactored trip path to use an enumerated `Use` for edge and an enumerated `NodeType` for node
  * Fixed some wording in the Hindi narrative file
  * Fixed missing turn maneuver by updating the forward intersecting edge logic
* **Issues Fixed**
  * Fixed an issue with pedestrian routes where a short u-turn was taken to avoid the "crossing" penalty.
  * Fixed bicycle routing due to high penalty to enter an access=destination area. Changed to a smaller, length based factor to try to avoid long regions where access = destination. Added a driveway penalty to avoid taking driveways (which are often marked as access=destination).
  * Fixed regression where service did not adhere to the list of allowed actions in the Loki configuration
* **Graph Correlation**
  * External contributions from Navitia have lead to greatly reduced per-location graph correlation. Average correlation time is now less than 1ms down from 4-9ms.

## Release Date: 2016-10-17

* **Guidance Improvement**
  * Added the Hindi (hi-IN) narrative language
* **Service Additions**
  * Added internal valhalla error codes utility in baldr and modified all services to make use of and return as JSON response
  * See documentation https://github.com/valhalla/valhalla-docs/blob/master/api-reference.md#internal-error-codes-and-conditions
* **Time-Distance Matrix Improvement**
  * Added a costmatrix performance fix for one_to_many matrix requests
* **Memory Mapped Tar Archive - Tile Extract Support**
  * Added the ability to load a tar archive of the routing graph tiles. This improves performance under heavy load and reduces the memory requirement while allowing multiple processes to share cache resources.

## Release Date: 2016-09-19

* **Guidance Improvement**
  * Added pirate narrative language
* **Routing Improvement**
  * Added the ability to include or exclude stops, routes, and operators in multimodal routing.
* **Service Improvement**
  * JSONify Error Response

## Release Date: 2016-08-30

* **Pedestrian Routing Improvement**
  * Fixes for trivial pedestrian routes

## Release Date: 2016-08-22

* **Guidance Improvements**
  * Added Spanish narrative
  * Updated the start and end edge heading calculation to be based on road class and edge use
* **Bicycle Routing Improvements**
  * Prevent getting off a higher class road for a small detour only to get back onto the road immediately.
  * Redo the speed penalties and road class factors - they were doubly penalizing many roads with very high values.
  * Simplify the computation of weighting factor for roads that do not have cycle lanes. Apply speed penalty to slightly reduce favoring
of non-separated bicycle lanes on high speed roads.
* **Routing Improvements**
  * Remove avoidance of U-turn for pedestrian routes. This improves use with map-matching since pedestrian routes can make U-turns.
  * Allow U-turns at dead-ends for driving (and bicycling) routes.
* **Service Additions**
  * Add support for multi-modal isochrones.
  * Added base code to allow reverse isochrones (path from anywhere to a single destination).
* **New Sources to Targets**
  * Added a new Matrix Service action that allows you to request any of the 3 types of time-distance matrices by calling 1 action.  This action takes a sources and targets parameter instead of the locations parameter.  Please see the updated Time-Distance Matrix Service API reference for more details.

## Release Date: 2016-08-08

 * **Service additions**
  * Latitude, longitude bounding boxes of the route and each leg have been added to the route results.
  * Added an initial isochrone capability. This includes methods to create an "isotile" - a 2-D gridded data set with time to reach each lat,lon grid from an origin location. This isoltile is then used to create contours at specified times. Interior contours are optionally removed and the remaining outer contours are generalized and converted to GeoJSON polygons. An initial version supporting multimodal route types has also been added.
 * **Data Producer Updates**
  * Fixed tranist scheduling issue where false schedules were getting added.
 * **Tools Additionas**
  * Added `valhalla_export_edges` tool to allow shape and names to be dumped from the routing tiles

## Release Date: 2016-07-19

 * **Guidance Improvements**
  * Added French narrative
  * Added capability to have narrative language aliases - For example: German `de-DE` has an alias of `de`
 * **Transit Stop Update** - Return latitude and longitude for each transit stop
 * **Data Producer Updates**
  * Added logic to use lanes:forward, lanes:backward, speed:forward, and speed:backward based on direction of the directed edge.
  * Added support for no_entry, no_exit, and no_turn restrictions.
  * Added logic to support country specific access. Based on country tables found here: http://wiki.openstreetmap.org/wiki/OSM_tags_for_routing/Access-Restrictions

## Release Date: 2016-06-08

 * **Bug Fix** - Fixed a bug where edge indexing created many small tiles where no edges actually intersected. This allowed impossible routes to be considered for path finding instead of rejecting them earlier.
 * **Guidance Improvements**
  * Fixed invalid u-turn direction
  * Updated to properly call out jughandle routes
  * Enhanced signless interchange maneuvers to help guide users
 * **Data Producer Updates**
  * Updated the speed assignment for ramp to be a percentage of the original road class speed assignment
  * Updated stop impact logic for turn channel onto ramp

## Release Date: 2016-05-19

 * **Bug Fix** - Fixed a bug where routes fail within small, disconnected "islands" due to the threshold logic in prior release. Also better logic for not-thru roads.

## Release Date: 2016-05-18

 * **Bidirectional A* Improvements** - Fixed an issue where if both origin and destination locations where on not-thru roads that meet at a common node the path ended up taking a long detour. Not all cases were fixed though - next release should fix. Trying to address the termination criteria for when the best connection point of the 2 paths is optimal. Turns out that the initial case where both opposing edges are settled is not guaranteed to be the least cost path. For now we are setting a threshold and extending the search while still tracking best connections. Fixed the opposing edge when a hierarchy transition occurs.
 * **Guidance Globalization** -  Fixed decimal distance to be locale based.
 * **Guidance Improvements**
  * Fixed roundabout spoke count issue by fixing the drive_on_right attribute.
  * Simplified narative by combining unnamed straight maneuvers
  * Added logic to confirm maneuver type assignment to avoid invalid guidance
  * Fixed turn maneuvers by improving logic for the following:
    * Internal intersection edges
    * 'T' intersections
    * Intersecting forward edges
 * **Data Producer Updates** - Fix the restrictions on a shortcut edge to be the same as the last directed edge of the shortcut (rather than the first one).

## Release Date: 2016-04-28

 * **Tile Format Updates** - Separated the transit graph from the "road only" graph into different tiles but retained their interconnectivity. Transit tiles are now hierarchy level 3.
 * **Tile Format Updates** - Reduced the size of graph edge shape data by 5% through the use of varint encoding (LEB128)
 * **Tile Format Updates** - Aligned `EdgeInfo` structures to proper byte boundaries so as to maintain compatibility for systems who don't support reading from unaligned addresses.
 * **Guidance Globalization** -  Added the it-IT(Italian) language file. Added support for CLDR plural rules. The cs-CZ(Czech), de-DE(German), and en-US(US English) language files have been updated.
 * **Travel mode based instructions** -  Updated the start, post ferry, and post transit insructions to be based on the travel mode, for example:
  * `Drive east on Main Street.`
  * `Walk northeast on Broadway.`
  * `Bike south on the cycleway.`

## Release Date: 2016-04-12

 * **Guidance Globalization** -  Added logic to use tagged language files that contain the guidance phrases. The initial versions of en-US, de-DE, and cs-CZ have been deployed.
 * **Updated ferry defaults** -  Bumped up use_ferry to 0.65 so that we don't penalize ferries as much.

## Release Date: 2016-03-31
 * **Data producer updates** - Do not generate shortcuts across a node which is a fork. This caused missing fork maneuvers on longer routes.  GetNames update ("Broadway fix").  Fixed an issue with looking up a name in the ref map and not the name map.  Also, removed duplicate names.  Private = false was unsetting destination only flags for parking aisles.

## Release Date: 2016-03-30
 * **TripPathBuilder Bug Fix** - Fixed an exception that was being thrown when trying to read directed edges past the end of the list within a tile. This was due to errors in setting walkability and cyclability on upper hierarchies.

## Release Date: 2016-03-28

 * **Improved Graph Correlation** -  Correlating input to the routing graph is carried out via closest first traversal of the graph's, now indexed, geometry. This results in faster correlation and gaurantees the absolute closest edge is found.

## Release Date: 2016-03-16

 * **Transit type returned** -  The transit type (e.g. tram, metro, rail, bus, ferry, cable car, gondola, funicular) is now returned with each transit maneuver.
 * **Guidance language** -  If the language option is not supplied or is unsupported then the language will be set to the default (en-US). Also, the service will return the language in the trip results.
 * **Update multimodal path algorithm** - Applied some fixes to multimodal path algorithm. In particular fixed a bug where the wrong sortcost was added to the adjacency list. Also separated "in-station" transfer costs from transfers between stops.
 * **Data producer updates** - Do not combine shortcut edges at gates or toll booths. Fixes avoid toll issues on routes that included shortcut edges.

## Release Date: 2016-03-07

 * **Updated all APIs to honor the optional DNT (Do not track) http header** -  This will avoid logging locations.
 * **Reduce 'Merge maneuver' verbal alert instructions** -  Only create a verbal alert instruction for a 'Merge maneuver' if the previous maneuver is > 1.5 km.
 * **Updated transit defaults.  Tweaked transit costing logic to obtain better routes.** -  use_rail = 0.6, use_transfers = 0.3, transfer_cost = 15.0 and transfer_penalty = 300.0.  Updated the TransferCostFactor to use the transfer_factor correctly.  TransitionCost for pedestrian costing bumped up from 20.0f to 30.0f when predecessor edge is a transit connection.
 * **Initial Guidance Globalization** -  Partial framework for Guidance Globalization. Started reading some guidance phrases from en-US.json file.

## Release Date: 2016-02-22

 * **Use bidirectional A* for automobile routes** - Switch to bidirectional A* for all but bus routes and short routes (where origin and destination are less than 10km apart). This improves performance and has less failure cases for longer routes. Some data import adjustments were made (02-19) to fix some issues encountered with arterial and highway hierarchies. Also only use a maximum of 2 passes for bidirecdtional A* to reduce "long time to fail" cases.
 * **Added verbal multi-cue guidance** - This combines verbal instructions when 2 successive maneuvers occur in a short amount of time (e.g., Turn right onto MainStreet. Then Turn left onto 1st Avenue).

## Release Date: 2016-02-19

 * **Data producer updates** - Reduce stop impact when all edges are links (ramps or turn channels). Update opposing edge logic to reject edges that do no have proper access (forward access == reverse access on opposing edge and vice-versa). Update ReclassifyLinks for cases where a single edge (often a service road) intersects a ramp improperly causing the ramp to reclassified when it should not be. Updated maximum OSM node Id (now exceeds 4000000000). Move lua from conf repository into mjolnir.

## Release Date: 2016-02-01

 * **Data producer updates** - Reduce speed on unpaved/rough roads. Add statistics for hgv (truck) restrictions.

## Release Date: 2016-01-26

 * **Added capability to disable narrative production** - Added the `narrative` boolean option to allow users to disable narrative production. Locations, shape, length, and time are still returned. The narrative production is enabled by default. The possible values for the `narrative` option are: false and true
 * **Added capability to mark a request with an id** - The `id` is returned with the response so a user could match to the corresponding request.
 * **Added some logging enhancements, specifically [ANALYTICS] logging** - We want to focus more on what our data is telling us by logging specific stats in Logstash.

## Release Date: 2016-01-18

 * **Data producer updates** - Data importer configuration (lua) updates to fix a bug where buses were not allowed on restricted lanes.  Fixed surface issue (change the default surface to be "compacted" for footways).

## Release Date: 2016-01-04

 * **Fixed Wrong Costing Options Applied** - Fixed a bug in which a previous requests costing options would be used as defaults for all subsequent requests.

## Release Date: 2015-12-18

 * **Fix for bus access** - Data importer configuration (lua) updates to fix a bug where bus lanes were turning off access for other modes.
 * **Fix for extra emergency data** - Data importer configuration (lua) updates to fix a bug where we were saving hospitals in the data.
 * **Bicycle costing update** - Updated kTCSlight and kTCFavorable so that cycleways are favored by default vs roads.

## Release Date: 2015-12-17

 * **Graph Tile Data Structure update** - Updated structures within graph tiles to support transit efforts and truck routing. Removed TransitTrip, changed TransitRoute and TransitStop to indexes (rather than binary search). Added access restrictions (like height and weight restrictions) and the mode which they impact to reduce need to look-up.
 * **Data producer updates** - Updated graph tile structures and import processes.

## Release Date: 2015-11-23

 * **Fixed Open App for OSRM functionality** - Added OSRM functionality back to Loki to support Open App.

## Release Date: 2015-11-13

 * **Improved narrative for unnamed walkway, cycleway, and mountain bike trail** - A generic description will be used for the street name when a walkway, cycleway, or mountain bike trail maneuver is unnamed. For example, a turn right onto a unnamed walkway maneuver will now be: "Turn right onto walkway."
 * **Fix costing bug** - Fix a bug introduced in EdgeLabel refactor (impacted time distance matrix only).

## Release Date: 2015-11-3

 * **Enhance bi-directional A* logic** - Updates to bidirectional A* algorithm to fix the route completion logic to handle cases where a long "connection" edge could lead to a sub-optimal path. Add hierarchy and shortcut logic so we can test and use bidirectional A* for driving routes. Fix the destination logic to properly handle oneways as the destination edge. Also fix U-turn detection for reverse search when hierarchy transitions occur.
 * **Change "Go" to "Head" for some instructions** - Start, exit ferry.
 * **Update to roundabout instructions** - Call out roundabouts for edges marked as links (ramps, turn channels).
 * **Update bicycle costing** - Fix the road factor (for applying weights based on road classification) and lower turn cost values.

## Data Producer Release Date: 2015-11-2

 * **Updated logic to not create shortcut edges on roundabouts** - This fixes some roundabout exit counts.

## Release Date: 2015-10-20

 * **Bug Fix for Pedestrian and Bicycle Routes** - Fixed a bug with setting the destination in the bi-directional Astar algorithm. Locations that snapped to a dead-end node would have failed the route and caused a timeout while searching for a valid path. Also fixed the elapsed time computation on the reverse path of bi-directional algorithm.

## Release Date: 2015-10-16

 * **Through Location Types** - Improved support for locations with type = "through". Routes now combine paths that meet at each through location to create a single "leg" between locations with type = "break". Paths that continue at a through location will not create a U-turn unless the path enters a "dead-end" region (neighborhood with no outbound access).
 * **Update shortcut edge logic** - Now skips long shortcut edges when close to the destination. This can lead to missing the proper connection if the shortcut is too long. Fixes #245 (thor).
 * **Per mode service limits** - Update configuration to allow setting different maximum number of locations and distance per mode.
 * **Fix shape index for trivial path** - Fix a bug where when building the the trip path for a "trivial" route (includes just one edge) where the shape index exceeded that size of the shape.

## Release Date: 2015-09-28

 * **Elevation Influenced Bicycle Routing** - Enabled elevation influenced bicycle routing. A "use-hills" option was added to the bicycle costing profile that can tune routes to avoid hills based on grade and amount of elevation change.
 * **"Loop Edge" Fix** - Fixed a bug with edges that form a loop. Split them into 2 edges during data import.
 * **Additional information returned from 'locate' method** - Added information that can be useful when debugging routes and data. Adds information about nodes and edges at a location.
 * **Guidance/Narrative Updates** - Added side of street to destination narrative. Updated verbal instructions.<|MERGE_RESOLUTION|>--- conflicted
+++ resolved
@@ -4,8 +4,6 @@
    * FIXED: toss ways where access=private and highway=service and service != driveway. [#1960](https://github.com/valhalla/valhalla/pull/1960)
    * FIXED: Fix search_cutoff check in loki correlate_node. [#2023](https://github.com/valhalla/valhalla/pull/2023)
    * FIXED: Computes notion of a deadend at runtime in bidirectional a-star which fixes no-route with a complicated u-turn. [#1982](https://github.com/valhalla/valhalla/issues/1982)
-<<<<<<< HEAD
-=======
    * FIXED: Fix a bug with heading filter at nodes. [#2058](https://github.com/valhalla/valhalla/pull/2058)
    * FIXED: Bug in map matching continuity checking such that continuity must only be in the forward direction. [#2029](https://github.com/valhalla/valhalla/pull/2029)
    * FIXED: Allow setting the time for map matching paths such that the time is used for speed lookup. [#2030](https://github.com/valhalla/valhalla/pull/2030)
@@ -14,7 +12,6 @@
    * FIXED: Allows routes with no time specified to use time conditional edges and restrictions with a flag denoting as much [#2055](https://github.com/valhalla/valhalla/pull/2055)
    * FIXED: Fixed a bug with 'current' time type map matches. [#2060](https://github.com/valhalla/valhalla/pull/2060)
    * FIXED: Fixed a bug with time dependent expansion in which the expansion distance heuristic was not being used. [#2064](https://github.com/valhalla/valhalla/pull/2064)
->>>>>>> 38552c4e
 
 * **Enhancement**
    * ADDED: Establish pinpoint test pattern [#1969](https://github.com/valhalla/valhalla/pull/1969)
@@ -28,11 +25,8 @@
    * ADDED: Refactor adding predicted speed info to speed up process [#2026](https://github.com/valhalla/valhalla/pull/2026)
    * ADDED: Allow selecting speed data sources at request time [#2026](https://github.com/valhalla/valhalla/pull/2026)
    * ADDED: Allow disabling certain neighbors in connectivity map [#2026](https://github.com/valhalla/valhalla/pull/2026)
-<<<<<<< HEAD
-=======
    * ADDED: Allows routes with time-restricted edges if no time specified and notes restriction in response [#1992](https://github.com/valhalla/valhalla/issues/1992)
    * ADDED: Runtime deadend detection to timedependent a-star. [#2059](https://github.com/valhalla/valhalla/pull/2059)
->>>>>>> 38552c4e
 
 ## Release Date: 2019-09-06 Valhalla 3.0.8
 * **Bug Fix**
