--- conflicted
+++ resolved
@@ -75,36 +75,13 @@
 //Start from the tile_date or start date to end date or 60 days (whichever is less)
 //start_date will be updated to the tile creation date if the start date is in the past
 //set the bits based on the dow.
-<<<<<<< HEAD
-uint64_t get_service_days(std::string& start_date, std::string& end_date,
-                          const uint32_t tile_date, const std::string& tz,
-                          const uint32_t& dow_mask) {
-
-  //start_date is in the format of 20150516 or 2015-05-06T08:00
-  boost::gregorian::date s_date;
-  s_date = get_formatted_date(start_date);
-
-  //end_date is in the format of 20150516 or 2015-05-06T08:00
-  boost::gregorian::date e_date;
-  e_date = get_formatted_date(end_date);
-
-  if (!tz.empty()) {
-        boost::gregorian::date tile_header_date = pivot_date_ + boost::gregorian::days(tile_date);
-
-    if (s_date <= tile_header_date && tile_header_date <= e_date) {
-      s_date = tile_header_date;
-      start_date = to_iso_extended_string(s_date);
-    }
-    else if (tile_header_date > e_date) //reject.
-=======
 uint64_t get_service_days(boost::gregorian::date& start_date, boost::gregorian::date& end_date,
-                          uint64_t tile_date, uint32_t tz, uint32_t dow_mask) {
+                          uint32_t tile_date, uint32_t tz, uint32_t dow_mask) {
   if (tz != 0) {
-    boost::gregorian::date tile_header_date = get_formatted_date(seconds_to_date(tile_date));
+    boost::gregorian::date tile_header_date = pivot_date_ + boost::gregorian::days(tile_date);
     if (start_date <= tile_header_date && tile_header_date <= end_date)
       start_date = tile_header_date;
     else if (tile_header_date > end_date) //reject.
->>>>>>> 7d179186
       return 0;
   }
 
