--- conflicted
+++ resolved
@@ -341,7 +341,7 @@
 
       nodes.emplace(node->onestop_id(), egress_id);
       if(nodes.size() == kMaxGraphId) {
-        LOG_ERROR("Hit the maximum number of nodes allowed and skipping the rest")
+        LOG_ERROR("Hit the maximum number of nodes allowed and skipping the rest");
         return;
       }
     }
@@ -362,16 +362,10 @@
     if (tz != "null")
       node->set_timezone(tz);
 
-<<<<<<< HEAD
-    stops.emplace(stop->onestop_id(), stop_id);
-    if(stops.size() == kMaxGraphId) {
-      LOG_ERROR("Hit the maximum number of stops allowed and skipping the rest");
-      break;
-=======
     node->set_prev_type_graphid(prev_type_graphid);
     nodes.emplace(node->onestop_id(), station_id);
     if(nodes.size() == kMaxGraphId) {
-      LOG_ERROR("Hit the maximum number of nodes allowed and skipping the rest")
+      LOG_ERROR("Hit the maximum number of nodes allowed and skipping the rest");
       return;
     }
 
@@ -405,10 +399,9 @@
       nodes.emplace(node->onestop_id(), platform_id);
       platforms.emplace(onestop, platform_id);
       if(nodes.size() == kMaxGraphId) {
-        LOG_ERROR("Hit the maximum number of nodes allowed and skipping the rest")
+        LOG_ERROR("Hit the maximum number of nodes allowed and skipping the rest");
         return;
       }
->>>>>>> a35eb0b7
     }
   }
 }
@@ -1901,10 +1894,8 @@
   GraphReader reader_transit_level(pt);
   auto database = pt.get_optional<std::string>("timezone");
   // Initialize the tz DB (if it exists)
-  sqlite3 *tz_db_handle = database ? GetDBHandle(*database) : nullptr;
-  if (!database)
-    LOG_WARN("Time zone db not found.  Not saving time zone information from db.");
-  else if (!tz_db_handle)
+  sqlite3 *tz_db_handle = GetDBHandle(*database);
+  if (!tz_db_handle)
     LOG_WARN("Time zone db " + *database + " not found.  Not saving time zone information from db.");
 
   const auto& tiles = TileHierarchy::levels().rbegin()->second.tiles;
