--- conflicted
+++ resolved
@@ -603,17 +603,10 @@
             throw std::runtime_error("GeoAttributes cached object should be there!");
 
           // Add a directed edge and get a reference to it
-<<<<<<< HEAD
-          directededges.emplace_back(w, (*nodes[target]).graph_id, forward, std::get<0>(found->second),
-                                     speed, truck_speed, use, static_cast<RoadClass>(edge.attributes.importance),
-                                     n, has_signal, restrictions, bike_network);
-          DirectedEdgeBuilder& directededge = directededges.back();
-=======
           graphtile.directededges().emplace_back(w, (*nodes[target]).graph_id, forward, std::get<0>(found->second),
                                                 speed, truck_speed, use, static_cast<RoadClass>(edge.attributes.importance),
                                                 n, has_signal, restrictions, bike_network);
           DirectedEdgeBuilder& directededge = graphtile.directededges().back();
->>>>>>> bca67c97
           directededge.set_edgeinfo_offset(found->first);
           //if this is against the direction of the shape we must use the second one
           directededge.set_weighted_grade(forward ? std::get<1>(found->second) : std::get<2>(found->second));
