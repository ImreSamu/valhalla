--- conflicted
+++ resolved
@@ -603,14 +603,9 @@
             throw std::runtime_error("GeoAttributes cached object should be there!");
 
           // Add a directed edge and get a reference to it
-<<<<<<< HEAD
           graphtile.directededges().emplace_back(w, (*nodes[target]).graph_id, forward, std::get<0>(found->second),
-                                     speed, use, static_cast<RoadClass>(edge.attributes.importance),
-=======
-          directededges.emplace_back(w, (*nodes[target]).graph_id, forward, std::get<0>(found->second),
-                                     speed, truck_speed, use, static_cast<RoadClass>(edge.attributes.importance),
->>>>>>> e0d14fa5
-                                     n, has_signal, restrictions, bike_network);
+                                                speed, truck_speed, use, static_cast<RoadClass>(edge.attributes.importance),
+                                                n, has_signal, restrictions, bike_network);
           DirectedEdgeBuilder& directededge = graphtile.directededges().back();
           directededge.set_edgeinfo_offset(found->first);
           //if this is against the direction of the shape we must use the second one
