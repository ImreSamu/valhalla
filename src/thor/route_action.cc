--- conflicted
+++ resolved
@@ -130,11 +130,8 @@
 void thor_worker_t::route(Api& request) {
   parse_locations(request);
   auto costing = parse_costing(request);
-<<<<<<< HEAD
-  parse_filter_attributes(request, false);
-=======
   auto& options = *request.mutable_options();
->>>>>>> 5eb62f00
+  parse_filter_attributes(options, false);
 
   // get all the legs
   if (options.has_date_time_type() && options.date_time_type() == Options::arrive_by)
@@ -449,19 +446,6 @@
         path.clear();
         vias.clear();
       }
-<<<<<<< HEAD
-
-      // Form output information based on path edges. vias are a route discontinuity map
-      auto trip_path =
-          thor::TripLegBuilder::Build(controller, *reader, mode_costing, path.begin(), path.end(),
-                                      *origin, *destination, throughs, interrupt, &vias);
-      path.clear();
-      vias.clear();
-
-      // Keep the protobuf path
-      trip_paths.emplace_back(std::move(trip_path));
-=======
->>>>>>> 5eb62f00
     }
   }
 }
