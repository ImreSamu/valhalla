--- conflicted
+++ resolved
@@ -54,27 +54,18 @@
 
   // If the exact points from a prior route that was run agains the Valhalla road network,
   //then we can traverse the exact shape to form a path by using edge-walking algorithm
-<<<<<<< HEAD
-  odin::TripPath trip_path = route_match();
+  odin::TripPath trip_path = route_match(controller);
   if (trip_path.node().size() == 0) {
     if (!exact_match) {
       //If no Valhalla route match, then use meili map matching to match to local route network.
       //No shortcuts are used and detailed information at every intersection becomes available.
       LOG_INFO("Could not find exact route match; Sending trace to map_match...");
       try {
-        trip_path = map_match();
+        trip_path = map_match(controller);
       } catch (...) {
         valhalla_exception_t{400,444};
       }
     } else throw valhalla_exception_t{400, 443};
-=======
-  auto trip_path = route_match(controller);
-  if (trip_path.node().size() == 0) {
-    //If no Valhalla route match, then use meili map matching
-    //to match to local route network. No shortcuts are used and detailed
-    //information at every intersection becomes available.
-    trip_path = map_match(controller);
->>>>>>> d4611c46
   }
   result.messages.emplace_back(trip_path.SerializeAsString());
 
