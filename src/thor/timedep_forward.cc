--- conflicted
+++ resolved
@@ -71,40 +71,10 @@
   EdgeStatusInfo* es = edgestatus_.GetPtr(edgeid, tile);
   const DirectedEdge* directededge = tile->directededge(nodeinfo->edge_index());
   for (uint32_t i = 0; i < nodeinfo->edge_count(); ++i, ++directededge, ++edgeid, ++es) {
-<<<<<<< HEAD
-    // Handle transition edges - expand from the end node of the transition
-    // (unless this is called from a transition).
-    if (directededge->trans_up()) {
-      if (!from_transition) {
-        hierarchy_limits_[node.level()].up_transition_count++;
-        ExpandForward(graphreader, directededge->endnode(), pred, pred_idx, true, localtime,
-                      seconds_of_week, destination, best_path);
-      }
-      continue;
-    } else if (directededge->trans_down()) {
-      if (!from_transition &&
-          !hierarchy_limits_[directededge->endnode().level()].StopExpanding(pred.distance())) {
-        ExpandForward(graphreader, directededge->endnode(), pred, pred_idx, true, localtime,
-                      seconds_of_week, destination, best_path);
-      }
-      continue;
-    }
-
-    // Skip shortcut edges for time dependent routes
-    if (directededge->is_shortcut()) {
-      continue;
-    }
-
-    // Skip this edge if permanently labeled (best path already found to this
-    // directed edge), if no access is allowed to this edge (based on costing
-    // method), or if a complex restriction exists.
-    if (es->set() == EdgeSet::kPermanent ||
-=======
-    // Skip shortcut edges for time dependent routes. Also skip this edge if permanently
-    // labeled (best path already found to this directed edge), if no access is allowed
-    // to this edge (based on costing method), or if a complex restriction exists.
+    // Skip shortcut edges for time dependent routes. Also skip this edge if permanently labeled
+    // (best path already found to this directed edge), if no access is allowed to this edge
+    // (based on costing method), or if a complex restriction exists.
     if (directededge->is_shortcut() || es->set() == EdgeSet::kPermanent ||
->>>>>>> 95b4c248
         !costing_->Allowed(directededge, pred, tile, edgeid, localtime, nodeinfo->timezone()) ||
         costing_->Restricted(directededge, pred, edgelabels_, tile, edgeid, true, localtime,
                              nodeinfo->timezone())) {
@@ -186,10 +156,10 @@
       if (trans->up()) {
         hierarchy_limits_[node.level()].up_transition_count++;
         ExpandForward(graphreader, directededge->endnode(), pred, pred_idx, true, localtime,
-                      destination, best_path);
+                      seconds_of_week, destination, best_path);
       } else if (!hierarchy_limits_[trans->endnode().level()].StopExpanding()) {
         ExpandForward(graphreader, directededge->endnode(), pred, pred_idx, true, localtime,
-                      destination, best_path);
+                      seconds_of_week, destination, best_path);
       }
     }
   }
