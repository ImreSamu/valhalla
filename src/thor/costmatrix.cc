--- conflicted
+++ resolved
@@ -286,30 +286,6 @@
     EdgeStatusInfo* es = edgestate.GetPtr(edgeid, tile);
     const DirectedEdge* directededge = tile->directededge(nodeinfo->edge_index());
     for (uint32_t i = 0; i < nodeinfo->edge_count(); i++, directededge++, ++edgeid, ++es) {
-<<<<<<< HEAD
-      // Handle transition edges
-      if (directededge->IsTransition()) {
-        // Do not take transition edges if this is called from a transition.
-        // Also skip transition edges onto a level no longer being expanded.
-        if (from_transition || (directededge->trans_down() &&
-                                hierarchy_limits[directededge->endnode().level()].StopExpanding())) {
-          continue;
-        }
-
-        // Increment upwards transition count
-        if (directededge->trans_up()) {
-          hierarchy_limits[node.level()].up_transition_count++;
-        }
-
-        // Expand from end node of this transition edge.
-        GraphId node = directededge->endnode();
-        const GraphTile* endtile = graphreader.GetGraphTile(node);
-        if (endtile != nullptr) {
-          expand(endtile, node, endtile->node(node), pred, pred_idx, true);
-        }
-        continue;
-      }
-
       // Skip shortcut edges until we have stopped expanding on the next level. Use regular
       // edges while still expanding on the next level since we can still transition down to
       // that level. If using a shortcut, set the shortcuts mask. Skip if this is a regular
@@ -324,8 +300,6 @@
         continue;
       }
 
-=======
->>>>>>> 95b4c248
       // Skip this edge if permanently labeled (best path already found to this
       // directed edge) or if no access for this mode.
       if (es->set() == EdgeSet::kPermanent || !(directededge->forwardaccess() & access_mode_)) {
@@ -374,22 +348,21 @@
     }
 
     // Handle transitions - expand from the end node of the transition
-    if (from_transition || nodeinfo->transition_count() == 0) {
-      return;
-    }
-    const NodeTransition* trans = tile->transition(nodeinfo->transition_index());
-    for (uint32_t i = 0; i < nodeinfo->transition_count(); ++i, ++trans) {
-      if (trans->up()) {
-        hierarchy_limits[node.level()].up_transition_count++;
-      } else if (hierarchy_limits[trans->endnode().level()].StopExpanding()) {
-        continue;
-      }
-
-      // Expand from end node of this transition.
-      GraphId node = trans->endnode();
-      const GraphTile* endtile = graphreader.GetGraphTile(node);
-      if (endtile != nullptr) {
-        expand(endtile, node, endtile->node(node), pred, pred_idx, true);
+    if (!from_transition && nodeinfo->transition_count() > 0) {
+      const NodeTransition* trans = tile->transition(nodeinfo->transition_index());
+      for (uint32_t i = 0; i < nodeinfo->transition_count(); ++i, ++trans) {
+        if (trans->up()) {
+          hierarchy_limits[node.level()].up_transition_count++;
+        } else if (hierarchy_limits[trans->endnode().level()].StopExpanding()) {
+          continue;
+        }
+
+        // Expand from end node of this transition.
+        GraphId node = trans->endnode();
+        const GraphTile* endtile = graphreader.GetGraphTile(node);
+        if (endtile != nullptr) {
+          expand(endtile, node, endtile->node(node), pred, pred_idx, true);
+        }
       }
     }
   };
@@ -574,30 +547,6 @@
     EdgeStatusInfo* es = edgestate.GetPtr(edgeid, tile);
     const DirectedEdge* directededge = tile->directededge(nodeinfo->edge_index());
     for (uint32_t i = 0; i < nodeinfo->edge_count(); i++, directededge++, ++edgeid, ++es) {
-<<<<<<< HEAD
-      // Handle transition edges.
-      if (directededge->IsTransition()) {
-        // Do not take transition edges if this is called from a transition.
-        // Also skip transition edges onto a level no longer being expanded.
-        if (from_transition || (directededge->trans_down() &&
-                                hierarchy_limits[directededge->endnode().level()].StopExpanding())) {
-          continue;
-        }
-
-        // Increment upwards transition count
-        if (directededge->trans_up()) {
-          hierarchy_limits[node.level()].up_transition_count++;
-        }
-
-        // Expand from end node of this transition edge.
-        GraphId node = directededge->endnode();
-        const GraphTile* endtile = graphreader.GetGraphTile(node);
-        if (endtile != nullptr) {
-          expand(endtile, node, endtile->node(node), index, pred, pred_idx, opp_pred_edge, true);
-        }
-        continue;
-      }
-
       // Skip shortcut edges until we have stopped expanding on the next level. Use regular
       // edges while still expanding on the next level since we can still transition down to
       // that level. If using a shortcut, set the shortcuts mask. Skip if this is a regular
@@ -609,12 +558,6 @@
           continue;
         }
       } else if (shortcuts & directededge->superseded()) {
-=======
-      // Skip edges not allowed by the access mode. Do this here to avoid having
-      // to get opposing edge. Also skip edges superseded by a shortcut.
-      if (!(directededge->reverseaccess() & access_mode_) ||
-          (shortcuts & directededge->superseded())) {
->>>>>>> 95b4c248
         continue;
       }
 
@@ -672,24 +615,23 @@
     }
 
     // Handle transitions - expand from the end node of the transition
-    if (from_transition || nodeinfo->transition_count() == 0) {
-      return;
-    }
-    const NodeTransition* trans = tile->transition(nodeinfo->transition_index());
-    for (uint32_t i = 0; i < nodeinfo->transition_count(); ++i, ++trans) {
-      if (trans->up()) {
-        hierarchy_limits[node.level()].up_transition_count++;
-      } else if (hierarchy_limits[trans->endnode().level()].StopExpanding()) {
-        continue;
-      }
-
-      // Expand from end node of this transition edge.
-      GraphId node = trans->endnode();
-      const GraphTile* endtile = graphreader.GetGraphTile(node);
-      if (endtile != nullptr) {
-        expand(endtile, node, endtile->node(node), index, pred, pred_idx, opp_pred_edge, true);
-      }
-      continue;
+    if (!from_transition && nodeinfo->transition_count() > 0) {
+      const NodeTransition* trans = tile->transition(nodeinfo->transition_index());
+      for (uint32_t i = 0; i < nodeinfo->transition_count(); ++i, ++trans) {
+        if (trans->up()) {
+          hierarchy_limits[node.level()].up_transition_count++;
+        } else if (hierarchy_limits[trans->endnode().level()].StopExpanding()) {
+          continue;
+        }
+
+        // Expand from end node of this transition edge.
+        GraphId node = trans->endnode();
+        const GraphTile* endtile = graphreader.GetGraphTile(node);
+        if (endtile != nullptr) {
+          expand(endtile, node, endtile->node(node), index, pred, pred_idx, opp_pred_edge, true);
+        }
+        continue;
+      }
     }
   };
 
