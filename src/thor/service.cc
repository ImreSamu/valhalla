#include <prime_server/prime_server.hpp>
#include <prime_server/http_protocol.hpp>
using namespace prime_server;

#include <boost/property_tree/ptree.hpp>
#include <boost/property_tree/json_parser.hpp>
#include <valhalla/midgard/logging.h>
#include <valhalla/midgard/constants.h>
#include <valhalla/baldr/json.h>

#include "thor/service.h"

using namespace valhalla;
using namespace valhalla::midgard;
using namespace valhalla::baldr;
using namespace valhalla::sif;
using namespace valhalla::thor;


namespace {

  const std::unordered_map<std::string, thor_worker_t::MATRIX_TYPE> MATRIX{
    {"one_to_many", thor_worker_t::ONE_TO_MANY},
    {"many_to_one", thor_worker_t::MANY_TO_ONE},
    {"many_to_many", thor_worker_t::MANY_TO_MANY}
  };

  std::size_t tdindex = 0;
  constexpr double kMilePerMeter = 0.000621371;
  const headers_t::value_type CORS{"Access-Control-Allow-Origin", "*"};
  const headers_t::value_type JSON_MIME{"Content-type", "application/json;charset=utf-8"};
  const headers_t::value_type JS_MIME{"Content-type", "application/javascript;charset=utf-8"};

}

namespace valhalla {
  namespace thor {

<<<<<<< HEAD
    thor_worker_t::thor_worker_t(const boost::property_tree::ptree& config): mode(valhalla::sif::TravelMode::kPedestrian),
      config(config), reader(config.get_child("mjolnir.hierarchy")),
=======
  //TODO: throw this in the header to make it testable?
  class thor_worker_t {
   public:
    thor_worker_t(const boost::property_tree::ptree& config): mode(valhalla::sif::TravelMode::kPedestrian),
      config(config), reader(config.get_child("mjolnir")),
>>>>>>> afbc6390
      long_request_route(config.get<float>("thor.logging.long_request_route")),
      long_request_manytomany(config.get<float>("thor.logging.long_request_manytomany")){
      // Register edge/node costing methods
      factory.Register("auto", sif::CreateAutoCost);
      factory.Register("auto_shorter", sif::CreateAutoShorterCost);
      factory.Register("bus", CreateBusCost);
      factory.Register("bicycle", sif::CreateBicycleCost);
      factory.Register("pedestrian", sif::CreatePedestrianCost);
      factory.Register("transit", sif::CreateTransitCost);
      factory.Register("truck", sif::CreateTruckCost);
    }

    worker_t::result_t thor_worker_t::work(const std::list<zmq::message_t>& job, void* request_info) {
      //get time for start of request
      auto s = std::chrono::system_clock::now();
      auto& info = *static_cast<http_request_t::info_t*>(request_info);
      LOG_INFO("Got Thor Request " + std::to_string(info.id));
      try{
        //get some info about what we need to do
        boost::property_tree::ptree request;
        std::string request_str(static_cast<const char*>(job.front().data()), job.front().size());
        std::stringstream stream(request_str);
        try {
          boost::property_tree::read_json(stream, request);
        }
        catch(const std::exception& e) {
          worker_t::result_t result{false};
          http_response_t response(500, "Internal Server Error", "Failed to parse intermediate request format", headers_t{CORS});
          response.from_info(info);
          result.messages.emplace_back(response.to_string());
          valhalla::midgard::logging::Log("500::" + std::string(e.what()), " [ANALYTICS] ");
          return result;
        }
        catch(...) {
          worker_t::result_t result{false};
          http_response_t response(500, "Internal Server Error", "Failed to parse intermediate request format", headers_t{CORS});
          response.from_info(info);
          result.messages.emplace_back(response.to_string());
          valhalla::midgard::logging::Log("500::non-std::exception", " [ANALYTICS] ");
          return result;
        }

        // Initialize request - get the PathALgorithm to use
        std::string costing = this->init_request(request);
        auto date_time_type = request.get_optional<int>("date_time.type");
        auto matrix = request.get_optional<std::string>("matrix_type");

        if (matrix) {
           if (*matrix != "optimized_order_route") {
             valhalla::midgard::logging::Log("matrix_type::" + *matrix, " [ANALYTICS] ");
             auto matrix_iter = MATRIX.find(*matrix);
             if (matrix_iter != MATRIX.cend()) {
               return thor_worker_t::matrix(matrix_iter->second, costing, request, info);
             }
           } else if (*matrix == "optimized_order_route")  {
               valhalla::midgard::logging::Log("matrix_type::" + *matrix, " [ANALYTICS] ");
               return thor_worker_t::optimized_path(correlated, costing, request_str);
           } else {
            //this will never happen since loki formats the request for matrix
            throw std::runtime_error("Incorrect type provided:: " + *matrix + "  Accepted types are 'one_to_many', 'many_to_one' or 'many_to_many' or 'optimized_order_route'.");
           }
        } else
          return thor_worker_t::trip_path(costing, request_str, date_time_type);
      }

      catch(const std::exception& e) {
        worker_t::result_t result{false};
        http_response_t response(400, "Bad Request", e.what(), headers_t{CORS});
        response.from_info(info);
        result.messages.emplace_back(response.to_string());
        valhalla::midgard::logging::Log("400::" + std::string(e.what()), " [ANALYTICS] ");
        return result;
      }
    }

    /**
     * Update the origin edges for a through location.
     */
    void thor_worker_t::update_origin(baldr::PathLocation& origin, bool prior_is_node,
                      const baldr::GraphId& through_edge) {
      if (prior_is_node) {
        // TODO - remove the opposing through edge from list of edges unless
        // all outbound edges are entering noth_thru regions.
        // For now allow all edges
      } else {
        // Check if the edge is entering a not_thru region - if so do not
        // exclude the opposing edge
        const DirectedEdge* de = reader.GetGraphTile(through_edge)->directededge(through_edge);
        if (de->not_thru()) {
          return;
        }

        // Set the origin edge to the through_edge
        auto edges = origin.edges();
        for (auto e : edges) {
          if (e.id == through_edge) {
            origin.ClearEdges();
            origin.CorrelateEdge(e);
            break;
          }
        }
      }
    }

    void thor_worker_t::get_path(PathAlgorithm* path_algorithm,
                 baldr::PathLocation& origin, baldr::PathLocation& destination,
                 std::vector<thor::PathInfo>& path_edges) {
      midgard::logging::Log("#_passes::1", " [ANALYTICS] ");
      // Find the path.
      path_edges = path_algorithm->GetBestPath(origin, destination, reader,
                                               mode_costing, mode);
      // If path is not found try again with relaxed limits (if allowed)
      if (path_edges.size() == 0) {
        valhalla::sif::cost_ptr_t cost = mode_costing[static_cast<uint32_t>(mode)];
        if (cost->AllowMultiPass()) {
          // 2nd pass. Less aggressive hierarchy transitioning
          path_algorithm->Clear();
          bool using_astar = (path_algorithm == &astar);
          float relax_factor = using_astar ? 16.0f : 8.0f;
          cost->RelaxHierarchyLimits(relax_factor);
          midgard::logging::Log("#_passes::2", " [ANALYTICS] ");
          path_edges = path_algorithm->GetBestPath(origin, destination,
                                    reader, mode_costing, mode);

          // 3rd pass (only for A*)
          if (path_edges.size() == 0 && using_astar) {
            path_algorithm->Clear();
            cost->DisableHighwayTransitions();
            midgard::logging::Log("#_passes::3", " [ANALYTICS] ");
            path_edges = path_algorithm->GetBestPath(origin, destination,
                                     reader, mode_costing, mode);
          }
        }
      }
    }

    // Get the costing options. Get the base options from the config and the
    // options for the specified costing method. Merge in any request costing
    // options.
    valhalla::sif::cost_ptr_t thor_worker_t::get_costing(const boost::property_tree::ptree& request,
                                          const std::string& costing) {
      std::string method_options = "costing_options." + costing;
      auto config_costing = config.get_child_optional(method_options);
      if(!config_costing)
        throw std::runtime_error("No costing method found for '" + costing + "'");
      auto request_costing = request.get_child_optional(method_options);
      if(request_costing) {
        // If the request has any options for this costing type, merge the 2
        // costing options - override any config options that are in the request.
        // and add any request options not in the config.
        boost::property_tree::ptree overridden = *config_costing;
        for (const auto& r : *request_costing) {
          overridden.put_child(r.first, r.second);
        }
        return factory.Create(costing, overridden);
      }
      // No options to override so use the config options verbatim
      return factory.Create(costing, *config_costing);
    }

    std::string thor_worker_t::init_request(const boost::property_tree::ptree& request) {
      auto id = request.get_optional<std::string>("id");
      // Parse out units; if none specified, use kilometers
      double distance_scale = kKmPerMeter;
      auto units = request.get<std::string>("units", "km");
      if (units == "mi")
        distance_scale = kMilePerMeter;
      else {
        units = "km";
        distance_scale = kKmPerMeter;
      }
      //we require locations
      auto request_locations = request.get_child_optional("locations");
      if(!request_locations)
        throw std::runtime_error("Insufficiently specified required parameter 'locations'");
      for(const auto& location : *request_locations) {
        try{
          locations.push_back(baldr::Location::FromPtree(location.second));
        }
        catch (...) {
          throw std::runtime_error("Failed to parse location");
        }
      }
      if(locations.size() < 2)
        throw std::runtime_error("Insufficient number of locations provided");

      //type - 0: current, 1: depart, 2: arrive
      auto date_time_type = request.get_optional<int>("date_time.type");
      auto date_time_value = request.get_optional<std::string>("date_time.value");

      if (date_time_type == 0) //current.
        locations.front().date_time_ = "current";
      else if (date_time_type == 1) //depart at
        locations.front().date_time_ = date_time_value;
      else if (date_time_type == 2) //arrive)
        locations.back().date_time_ = date_time_value;

      //we require correlated locations
      size_t i = 0;
      do {
        auto path_location = request.get_child_optional("correlated_" + std::to_string(i));
        if(!path_location)
          break;
        try {
          correlated.emplace_back(PathLocation::FromPtree(locations, *path_location));
        }
        catch (...) {
          throw std::runtime_error("Failed to parse correlated location");
        }
      }while(++i);

      // Parse out the type of route - this provides the costing method to use
      auto costing = request.get_optional<std::string>("costing");
      if(!costing)
        throw std::runtime_error("No edge/node costing provided");

      // Set travel mode and construct costing
      if (*costing == "multimodal") {
        // For multi-modal we construct costing for all modes and set the
        // initial mode to pedestrian. (TODO - allow other initial modes)
        mode_costing[0] = get_costing(request, "auto");
        mode_costing[1] = get_costing(request, "pedestrian");
        mode_costing[2] = get_costing(request, "bicycle");
        mode_costing[3] = get_costing(request, "transit");
        mode = valhalla::sif::TravelMode::kPedestrian;
      } else {
        valhalla::sif::cost_ptr_t cost = get_costing(request, *costing);
        mode = cost->travelmode();
        mode_costing[static_cast<uint32_t>(mode)] = cost;
      }
      valhalla::midgard::logging::Log("travel_mode::" + std::to_string(static_cast<uint32_t>(mode)), " [ANALYTICS] ");
      return *costing;
    }

    void thor_worker_t::cleanup() {
      astar.Clear();
      bidir_astar.Clear();
      multi_modal_astar.Clear();
      locations.clear();
      correlated.clear();
      if(reader.OverCommitted())
        reader.Clear();
    }

    void run_service(const boost::property_tree::ptree& config) {
      //gets requests from thor proxy
      auto upstream_endpoint = config.get<std::string>("thor.service.proxy") + "_out";
      //sends them on to odin
      auto downstream_endpoint = config.get<std::string>("odin.service.proxy") + "_in";
      //or returns just location information back to the server
      auto loopback_endpoint = config.get<std::string>("httpd.service.loopback");

      //listen for requests
      zmq::context_t context;
      thor_worker_t thor_worker(config);
      prime_server::worker_t worker(context, upstream_endpoint, downstream_endpoint, loopback_endpoint,
        std::bind(&thor_worker_t::work, std::ref(thor_worker), std::placeholders::_1, std::placeholders::_2),
        std::bind(&thor_worker_t::cleanup, std::ref(thor_worker)));
      worker.work();

      //TODO: should we listen for SIGINT and terminate gracefully/exit(0)?
    }

  }
}
<|MERGE_RESOLUTION|>--- conflicted
+++ resolved
@@ -36,16 +36,8 @@
 namespace valhalla {
   namespace thor {
 
-<<<<<<< HEAD
     thor_worker_t::thor_worker_t(const boost::property_tree::ptree& config): mode(valhalla::sif::TravelMode::kPedestrian),
       config(config), reader(config.get_child("mjolnir.hierarchy")),
-=======
-  //TODO: throw this in the header to make it testable?
-  class thor_worker_t {
-   public:
-    thor_worker_t(const boost::property_tree::ptree& config): mode(valhalla::sif::TravelMode::kPedestrian),
-      config(config), reader(config.get_child("mjolnir")),
->>>>>>> afbc6390
       long_request_route(config.get<float>("thor.logging.long_request_route")),
       long_request_manytomany(config.get<float>("thor.logging.long_request_manytomany")){
       // Register edge/node costing methods
@@ -310,4 +302,4 @@
     }
 
   }
-}
+}