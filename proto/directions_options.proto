--- conflicted
+++ resolved
@@ -37,9 +37,6 @@
     pedestrian = 7;
     transit = 8;
     truck = 9;
-<<<<<<< HEAD
-  } 
-=======
   }  
   
   enum DateTimeType {
@@ -47,7 +44,6 @@
     depart_at = 1;
     arrive_by = 2;
   }
->>>>>>> 7af792a3
 
   optional Units units = 1;                         // kilometers or miles
   optional string language = 2 [default = "en-US"]; // Based on IETF BCP 47 language tag string
@@ -65,9 +61,6 @@
   repeated Location avoid_locations = 14;           // Avoids for any costing
   repeated Location sources = 15;                   // Sources for /sources_to_targets
   repeated Location targets = 16;					// Targets for /sources_to_targets
-<<<<<<< HEAD
-=======
   optional DateTimeType date_time_type = 17;        // Are you leaving now or then or arriving then
   optional string date_time = 18;                   // And what day and time
->>>>>>> 7af792a3
 }